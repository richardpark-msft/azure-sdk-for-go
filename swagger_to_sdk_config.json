{
  "meta": {
    "after_scripts": [
      "dep ensure",
      "go generate ./profiles/...",
      "gofmt -w ./profiles/",
      "gofmt -w ./services/"
    ],
    "autorest_options": {
<<<<<<< HEAD
      "use": "@microsoft.azure/autorest.go@~2.1.113",
=======
      "use": "@microsoft.azure/autorest.go@~2.1.114",
>>>>>>> 5624dc4d
      "go": "",
      "verbose": "",
      "sdkrel:go-sdk-folder": ".",
      "multiapi": "",
      "use-onever": ""
    },
    "repotag": "azure-sdk-for-go",
    "envs": {
      "sdkrel:GOPATH": "../../../.."
    },
    "advanced_options": {
      "clone_dir": "./src/github.com/Azure/azure-sdk-for-go"
    },
    "version": "0.2.0"
  }
}<|MERGE_RESOLUTION|>--- conflicted
+++ resolved
@@ -7,11 +7,7 @@
       "gofmt -w ./services/"
     ],
     "autorest_options": {
-<<<<<<< HEAD
-      "use": "@microsoft.azure/autorest.go@~2.1.113",
-=======
       "use": "@microsoft.azure/autorest.go@~2.1.114",
->>>>>>> 5624dc4d
       "go": "",
       "verbose": "",
       "sdkrel:go-sdk-folder": ".",
