# Gopkg.toml example
#
# Refer to https://github.com/golang/dep/blob/master/docs/Gopkg.toml.md
# for detailed Gopkg.toml documentation.
#
# required = ["github.com/user/thing/cmd/thing"]
# ignored = ["github.com/user/project/pkgX", "bitbucket.org/user/project/pkgA/pkgY"]
#
# [[constraint]]
#   name = "github.com/user/project"
#   version = "1.0.0"
#
# [[constraint]]
#   name = "github.com/user/project2"
#   branch = "dev"
#   source = "github.com/myfork/project2"
#
# [[override]]
#  name = "github.com/x/y"
#  version = "2.4.0"

[prune]
  unused-packages = true
  go-tests = true

[[constraint]]
  name = "github.com/Azure/go-autorest"
<<<<<<< HEAD
  version = "11.9.0"
=======
  version = "12.0.0"
>>>>>>> 70b7fcca

[[constraint]]
  branch = "master"
  name = "github.com/dnaeon/go-vcr"

[[constraint]]
  branch = "master"
  name = "github.com/globalsign/mgo"

[[constraint]]
  name = "github.com/satori/go.uuid"
  version = "1.2.0"

[[constraint]]
  name = "github.com/shopspring/decimal"
  version = "1.0.0"

[[constraint]]
  branch = "master"
  name = "golang.org/x/crypto"

[[constraint]]
  branch = "master"
  name = "golang.org/x/tools"

[[constraint]]
  branch = "v1"
  name = "gopkg.in/check.v1"<|MERGE_RESOLUTION|>--- conflicted
+++ resolved
@@ -25,11 +25,7 @@
 
 [[constraint]]
   name = "github.com/Azure/go-autorest"
-<<<<<<< HEAD
-  version = "11.9.0"
-=======
   version = "12.0.0"
->>>>>>> 70b7fcca
 
 [[constraint]]
   branch = "master"
