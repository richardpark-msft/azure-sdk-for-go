package storage

// Copyright (c) Microsoft Corporation. All rights reserved.
// Licensed under the MIT License. See License.txt in the project root for license information.
//
// Code generated by Microsoft (R) AutoRest Code Generator.
// Changes may cause incorrect behavior and will be lost if the code is regenerated.

import (
	"context"
	"github.com/Azure/go-autorest/autorest"
	"github.com/Azure/go-autorest/autorest/azure"
	"github.com/Azure/go-autorest/autorest/validation"
	"github.com/Azure/go-autorest/tracing"
	"net/http"
)

// PrivateEndpointConnectionsClient is the the Azure Storage Management API.
type PrivateEndpointConnectionsClient struct {
	BaseClient
}

// NewPrivateEndpointConnectionsClient creates an instance of the PrivateEndpointConnectionsClient client.
func NewPrivateEndpointConnectionsClient(subscriptionID string) PrivateEndpointConnectionsClient {
	return NewPrivateEndpointConnectionsClientWithBaseURI(DefaultBaseURI, subscriptionID)
}

// NewPrivateEndpointConnectionsClientWithBaseURI creates an instance of the PrivateEndpointConnectionsClient client
// using a custom endpoint.  Use this when interacting with an Azure cloud that uses a non-standard base URI (sovereign
// clouds, Azure stack).
func NewPrivateEndpointConnectionsClientWithBaseURI(baseURI string, subscriptionID string) PrivateEndpointConnectionsClient {
	return PrivateEndpointConnectionsClient{NewWithBaseURI(baseURI, subscriptionID)}
}

// Delete deletes the specified private endpoint connection associated with the storage account.
// Parameters:
// resourceGroupName - the name of the resource group within the user's subscription. The name is case
// insensitive.
// accountName - the name of the storage account within the specified resource group. Storage account names
// must be between 3 and 24 characters in length and use numbers and lower-case letters only.
// privateEndpointConnectionName - the name of the private endpoint connection associated with the Azure
// resource
func (client PrivateEndpointConnectionsClient) Delete(ctx context.Context, resourceGroupName string, accountName string, privateEndpointConnectionName string) (result autorest.Response, err error) {
	if tracing.IsEnabled() {
		ctx = tracing.StartSpan(ctx, fqdn+"/PrivateEndpointConnectionsClient.Delete")
		defer func() {
			sc := -1
			if result.Response != nil {
				sc = result.Response.StatusCode
			}
			tracing.EndSpan(ctx, sc, err)
		}()
	}
	if err := validation.Validate([]validation.Validation{
		{TargetValue: resourceGroupName,
			Constraints: []validation.Constraint{{Target: "resourceGroupName", Name: validation.MaxLength, Rule: 90, Chain: nil},
				{Target: "resourceGroupName", Name: validation.MinLength, Rule: 1, Chain: nil},
				{Target: "resourceGroupName", Name: validation.Pattern, Rule: `^[-\w\._\(\)]+$`, Chain: nil}}},
		{TargetValue: accountName,
			Constraints: []validation.Constraint{{Target: "accountName", Name: validation.MaxLength, Rule: 24, Chain: nil},
				{Target: "accountName", Name: validation.MinLength, Rule: 3, Chain: nil}}},
		{TargetValue: client.SubscriptionID,
			Constraints: []validation.Constraint{{Target: "client.SubscriptionID", Name: validation.MinLength, Rule: 1, Chain: nil}}}}); err != nil {
		return result, validation.NewError("storage.PrivateEndpointConnectionsClient", "Delete", err.Error())
	}

	req, err := client.DeletePreparer(ctx, resourceGroupName, accountName, privateEndpointConnectionName)
	if err != nil {
		err = autorest.NewErrorWithError(err, "storage.PrivateEndpointConnectionsClient", "Delete", nil, "Failure preparing request")
		return
	}

	resp, err := client.DeleteSender(req)
	if err != nil {
		result.Response = resp
		err = autorest.NewErrorWithError(err, "storage.PrivateEndpointConnectionsClient", "Delete", resp, "Failure sending request")
		return
	}

	result, err = client.DeleteResponder(resp)
	if err != nil {
		err = autorest.NewErrorWithError(err, "storage.PrivateEndpointConnectionsClient", "Delete", resp, "Failure responding to request")
		return
	}

	return
}

// DeletePreparer prepares the Delete request.
func (client PrivateEndpointConnectionsClient) DeletePreparer(ctx context.Context, resourceGroupName string, accountName string, privateEndpointConnectionName string) (*http.Request, error) {
	pathParameters := map[string]interface{}{
		"accountName":                   autorest.Encode("path", accountName),
		"privateEndpointConnectionName": autorest.Encode("path", privateEndpointConnectionName),
		"resourceGroupName":             autorest.Encode("path", resourceGroupName),
		"subscriptionId":                autorest.Encode("path", client.SubscriptionID),
	}

	const APIVersion = "2019-06-01"
	queryParameters := map[string]interface{}{
		"api-version": APIVersion,
	}

	preparer := autorest.CreatePreparer(
		autorest.AsDelete(),
		autorest.WithBaseURL(client.BaseURI),
		autorest.WithPathParameters("/subscriptions/{subscriptionId}/resourceGroups/{resourceGroupName}/providers/Microsoft.Storage/storageAccounts/{accountName}/privateEndpointConnections/{privateEndpointConnectionName}", pathParameters),
		autorest.WithQueryParameters(queryParameters))
	return preparer.Prepare((&http.Request{}).WithContext(ctx))
}

// DeleteSender sends the Delete request. The method will close the
// http.Response Body if it receives an error.
func (client PrivateEndpointConnectionsClient) DeleteSender(req *http.Request) (*http.Response, error) {
	return client.Send(req, azure.DoRetryWithRegistration(client.Client))
}

// DeleteResponder handles the response to the Delete request. The method always
// closes the http.Response Body.
func (client PrivateEndpointConnectionsClient) DeleteResponder(resp *http.Response) (result autorest.Response, err error) {
	err = autorest.Respond(
		resp,
		azure.WithErrorUnlessStatusCode(http.StatusOK, http.StatusNoContent),
		autorest.ByClosing())
	result.Response = resp
	return
}

// Get gets the specified private endpoint connection associated with the storage account.
// Parameters:
// resourceGroupName - the name of the resource group within the user's subscription. The name is case
// insensitive.
// accountName - the name of the storage account within the specified resource group. Storage account names
// must be between 3 and 24 characters in length and use numbers and lower-case letters only.
// privateEndpointConnectionName - the name of the private endpoint connection associated with the Azure
// resource
func (client PrivateEndpointConnectionsClient) Get(ctx context.Context, resourceGroupName string, accountName string, privateEndpointConnectionName string) (result PrivateEndpointConnection, err error) {
	if tracing.IsEnabled() {
		ctx = tracing.StartSpan(ctx, fqdn+"/PrivateEndpointConnectionsClient.Get")
		defer func() {
			sc := -1
			if result.Response.Response != nil {
				sc = result.Response.Response.StatusCode
			}
			tracing.EndSpan(ctx, sc, err)
		}()
	}
	if err := validation.Validate([]validation.Validation{
		{TargetValue: resourceGroupName,
			Constraints: []validation.Constraint{{Target: "resourceGroupName", Name: validation.MaxLength, Rule: 90, Chain: nil},
				{Target: "resourceGroupName", Name: validation.MinLength, Rule: 1, Chain: nil},
				{Target: "resourceGroupName", Name: validation.Pattern, Rule: `^[-\w\._\(\)]+$`, Chain: nil}}},
		{TargetValue: accountName,
			Constraints: []validation.Constraint{{Target: "accountName", Name: validation.MaxLength, Rule: 24, Chain: nil},
				{Target: "accountName", Name: validation.MinLength, Rule: 3, Chain: nil}}},
		{TargetValue: client.SubscriptionID,
			Constraints: []validation.Constraint{{Target: "client.SubscriptionID", Name: validation.MinLength, Rule: 1, Chain: nil}}}}); err != nil {
		return result, validation.NewError("storage.PrivateEndpointConnectionsClient", "Get", err.Error())
	}

	req, err := client.GetPreparer(ctx, resourceGroupName, accountName, privateEndpointConnectionName)
	if err != nil {
		err = autorest.NewErrorWithError(err, "storage.PrivateEndpointConnectionsClient", "Get", nil, "Failure preparing request")
		return
	}

	resp, err := client.GetSender(req)
	if err != nil {
		result.Response = autorest.Response{Response: resp}
		err = autorest.NewErrorWithError(err, "storage.PrivateEndpointConnectionsClient", "Get", resp, "Failure sending request")
		return
	}

	result, err = client.GetResponder(resp)
	if err != nil {
		err = autorest.NewErrorWithError(err, "storage.PrivateEndpointConnectionsClient", "Get", resp, "Failure responding to request")
		return
	}

	return
}

// GetPreparer prepares the Get request.
func (client PrivateEndpointConnectionsClient) GetPreparer(ctx context.Context, resourceGroupName string, accountName string, privateEndpointConnectionName string) (*http.Request, error) {
	pathParameters := map[string]interface{}{
		"accountName":                   autorest.Encode("path", accountName),
		"privateEndpointConnectionName": autorest.Encode("path", privateEndpointConnectionName),
		"resourceGroupName":             autorest.Encode("path", resourceGroupName),
		"subscriptionId":                autorest.Encode("path", client.SubscriptionID),
	}

	const APIVersion = "2019-06-01"
	queryParameters := map[string]interface{}{
		"api-version": APIVersion,
	}

	preparer := autorest.CreatePreparer(
		autorest.AsGet(),
		autorest.WithBaseURL(client.BaseURI),
		autorest.WithPathParameters("/subscriptions/{subscriptionId}/resourceGroups/{resourceGroupName}/providers/Microsoft.Storage/storageAccounts/{accountName}/privateEndpointConnections/{privateEndpointConnectionName}", pathParameters),
		autorest.WithQueryParameters(queryParameters))
	return preparer.Prepare((&http.Request{}).WithContext(ctx))
}

// GetSender sends the Get request. The method will close the
// http.Response Body if it receives an error.
func (client PrivateEndpointConnectionsClient) GetSender(req *http.Request) (*http.Response, error) {
	return client.Send(req, azure.DoRetryWithRegistration(client.Client))
}

// GetResponder handles the response to the Get request. The method always
// closes the http.Response Body.
func (client PrivateEndpointConnectionsClient) GetResponder(resp *http.Response) (result PrivateEndpointConnection, err error) {
	err = autorest.Respond(
		resp,
		azure.WithErrorUnlessStatusCode(http.StatusOK),
		autorest.ByUnmarshallingJSON(&result),
		autorest.ByClosing())
	result.Response = autorest.Response{Response: resp}
	return
}

// List list all the private endpoint connections associated with the storage account.
// Parameters:
// resourceGroupName - the name of the resource group within the user's subscription. The name is case
// insensitive.
// accountName - the name of the storage account within the specified resource group. Storage account names
// must be between 3 and 24 characters in length and use numbers and lower-case letters only.
func (client PrivateEndpointConnectionsClient) List(ctx context.Context, resourceGroupName string, accountName string) (result PrivateEndpointConnectionListResult, err error) {
	if tracing.IsEnabled() {
		ctx = tracing.StartSpan(ctx, fqdn+"/PrivateEndpointConnectionsClient.List")
		defer func() {
			sc := -1
			if result.Response.Response != nil {
				sc = result.Response.Response.StatusCode
			}
			tracing.EndSpan(ctx, sc, err)
		}()
	}
	if err := validation.Validate([]validation.Validation{
		{TargetValue: resourceGroupName,
			Constraints: []validation.Constraint{{Target: "resourceGroupName", Name: validation.MaxLength, Rule: 90, Chain: nil},
				{Target: "resourceGroupName", Name: validation.MinLength, Rule: 1, Chain: nil},
				{Target: "resourceGroupName", Name: validation.Pattern, Rule: `^[-\w\._\(\)]+$`, Chain: nil}}},
		{TargetValue: accountName,
			Constraints: []validation.Constraint{{Target: "accountName", Name: validation.MaxLength, Rule: 24, Chain: nil},
				{Target: "accountName", Name: validation.MinLength, Rule: 3, Chain: nil}}},
		{TargetValue: client.SubscriptionID,
			Constraints: []validation.Constraint{{Target: "client.SubscriptionID", Name: validation.MinLength, Rule: 1, Chain: nil}}}}); err != nil {
		return result, validation.NewError("storage.PrivateEndpointConnectionsClient", "List", err.Error())
	}

	req, err := client.ListPreparer(ctx, resourceGroupName, accountName)
	if err != nil {
		err = autorest.NewErrorWithError(err, "storage.PrivateEndpointConnectionsClient", "List", nil, "Failure preparing request")
		return
	}

	resp, err := client.ListSender(req)
	if err != nil {
		result.Response = autorest.Response{Response: resp}
		err = autorest.NewErrorWithError(err, "storage.PrivateEndpointConnectionsClient", "List", resp, "Failure sending request")
		return
	}

	result, err = client.ListResponder(resp)
	if err != nil {
		err = autorest.NewErrorWithError(err, "storage.PrivateEndpointConnectionsClient", "List", resp, "Failure responding to request")
		return
	}

	return
}

// ListPreparer prepares the List request.
func (client PrivateEndpointConnectionsClient) ListPreparer(ctx context.Context, resourceGroupName string, accountName string) (*http.Request, error) {
	pathParameters := map[string]interface{}{
		"accountName":       autorest.Encode("path", accountName),
		"resourceGroupName": autorest.Encode("path", resourceGroupName),
		"subscriptionId":    autorest.Encode("path", client.SubscriptionID),
	}

	const APIVersion = "2019-06-01"
	queryParameters := map[string]interface{}{
		"api-version": APIVersion,
	}

	preparer := autorest.CreatePreparer(
		autorest.AsGet(),
		autorest.WithBaseURL(client.BaseURI),
		autorest.WithPathParameters("/subscriptions/{subscriptionId}/resourceGroups/{resourceGroupName}/providers/Microsoft.Storage/storageAccounts/{accountName}/privateEndpointConnections", pathParameters),
		autorest.WithQueryParameters(queryParameters))
	return preparer.Prepare((&http.Request{}).WithContext(ctx))
}

// ListSender sends the List request. The method will close the
// http.Response Body if it receives an error.
func (client PrivateEndpointConnectionsClient) ListSender(req *http.Request) (*http.Response, error) {
	return client.Send(req, azure.DoRetryWithRegistration(client.Client))
}

// ListResponder handles the response to the List request. The method always
// closes the http.Response Body.
func (client PrivateEndpointConnectionsClient) ListResponder(resp *http.Response) (result PrivateEndpointConnectionListResult, err error) {
	err = autorest.Respond(
		resp,
<<<<<<< HEAD
		azure.WithErrorUnlessStatusCode(http.StatusOK),
		autorest.ByUnmarshallingJSON(&result),
		autorest.ByClosing())
	result.Response = autorest.Response{Response: resp}
	return
}

// List list all the private endpoint connections associated with the storage account.
// Parameters:
// resourceGroupName - the name of the resource group within the user's subscription. The name is case
// insensitive.
// accountName - the name of the storage account within the specified resource group. Storage account names
// must be between 3 and 24 characters in length and use numbers and lower-case letters only.
func (client PrivateEndpointConnectionsClient) List(ctx context.Context, resourceGroupName string, accountName string) (result PrivateEndpointConnectionListResult, err error) {
	if tracing.IsEnabled() {
		ctx = tracing.StartSpan(ctx, fqdn+"/PrivateEndpointConnectionsClient.List")
		defer func() {
			sc := -1
			if result.Response.Response != nil {
				sc = result.Response.Response.StatusCode
			}
			tracing.EndSpan(ctx, sc, err)
		}()
	}
	if err := validation.Validate([]validation.Validation{
		{TargetValue: resourceGroupName,
			Constraints: []validation.Constraint{{Target: "resourceGroupName", Name: validation.MaxLength, Rule: 90, Chain: nil},
				{Target: "resourceGroupName", Name: validation.MinLength, Rule: 1, Chain: nil},
				{Target: "resourceGroupName", Name: validation.Pattern, Rule: `^[-\w\._\(\)]+$`, Chain: nil}}},
		{TargetValue: accountName,
			Constraints: []validation.Constraint{{Target: "accountName", Name: validation.MaxLength, Rule: 24, Chain: nil},
				{Target: "accountName", Name: validation.MinLength, Rule: 3, Chain: nil}}},
		{TargetValue: client.SubscriptionID,
			Constraints: []validation.Constraint{{Target: "client.SubscriptionID", Name: validation.MinLength, Rule: 1, Chain: nil}}}}); err != nil {
		return result, validation.NewError("storage.PrivateEndpointConnectionsClient", "List", err.Error())
	}

	req, err := client.ListPreparer(ctx, resourceGroupName, accountName)
	if err != nil {
		err = autorest.NewErrorWithError(err, "storage.PrivateEndpointConnectionsClient", "List", nil, "Failure preparing request")
		return
	}

	resp, err := client.ListSender(req)
	if err != nil {
		result.Response = autorest.Response{Response: resp}
		err = autorest.NewErrorWithError(err, "storage.PrivateEndpointConnectionsClient", "List", resp, "Failure sending request")
		return
	}

	result, err = client.ListResponder(resp)
	if err != nil {
		err = autorest.NewErrorWithError(err, "storage.PrivateEndpointConnectionsClient", "List", resp, "Failure responding to request")
	}

	return
}

// ListPreparer prepares the List request.
func (client PrivateEndpointConnectionsClient) ListPreparer(ctx context.Context, resourceGroupName string, accountName string) (*http.Request, error) {
	pathParameters := map[string]interface{}{
		"accountName":       autorest.Encode("path", accountName),
		"resourceGroupName": autorest.Encode("path", resourceGroupName),
		"subscriptionId":    autorest.Encode("path", client.SubscriptionID),
	}

	const APIVersion = "2019-06-01"
	queryParameters := map[string]interface{}{
		"api-version": APIVersion,
	}

	preparer := autorest.CreatePreparer(
		autorest.AsGet(),
		autorest.WithBaseURL(client.BaseURI),
		autorest.WithPathParameters("/subscriptions/{subscriptionId}/resourceGroups/{resourceGroupName}/providers/Microsoft.Storage/storageAccounts/{accountName}/privateEndpointConnections", pathParameters),
		autorest.WithQueryParameters(queryParameters))
	return preparer.Prepare((&http.Request{}).WithContext(ctx))
}

// ListSender sends the List request. The method will close the
// http.Response Body if it receives an error.
func (client PrivateEndpointConnectionsClient) ListSender(req *http.Request) (*http.Response, error) {
	return client.Send(req, azure.DoRetryWithRegistration(client.Client))
}

// ListResponder handles the response to the List request. The method always
// closes the http.Response Body.
func (client PrivateEndpointConnectionsClient) ListResponder(resp *http.Response) (result PrivateEndpointConnectionListResult, err error) {
	err = autorest.Respond(
		resp,
		client.ByInspecting(),
=======
>>>>>>> e6d0d5f5
		azure.WithErrorUnlessStatusCode(http.StatusOK),
		autorest.ByUnmarshallingJSON(&result),
		autorest.ByClosing())
	result.Response = autorest.Response{Response: resp}
	return
}

// Put update the state of specified private endpoint connection associated with the storage account.
// Parameters:
// resourceGroupName - the name of the resource group within the user's subscription. The name is case
// insensitive.
// accountName - the name of the storage account within the specified resource group. Storage account names
// must be between 3 and 24 characters in length and use numbers and lower-case letters only.
// privateEndpointConnectionName - the name of the private endpoint connection associated with the Azure
// resource
// properties - the private endpoint connection properties.
func (client PrivateEndpointConnectionsClient) Put(ctx context.Context, resourceGroupName string, accountName string, privateEndpointConnectionName string, properties PrivateEndpointConnection) (result PrivateEndpointConnection, err error) {
	if tracing.IsEnabled() {
		ctx = tracing.StartSpan(ctx, fqdn+"/PrivateEndpointConnectionsClient.Put")
		defer func() {
			sc := -1
			if result.Response.Response != nil {
				sc = result.Response.Response.StatusCode
			}
			tracing.EndSpan(ctx, sc, err)
		}()
	}
	if err := validation.Validate([]validation.Validation{
		{TargetValue: resourceGroupName,
			Constraints: []validation.Constraint{{Target: "resourceGroupName", Name: validation.MaxLength, Rule: 90, Chain: nil},
				{Target: "resourceGroupName", Name: validation.MinLength, Rule: 1, Chain: nil},
				{Target: "resourceGroupName", Name: validation.Pattern, Rule: `^[-\w\._\(\)]+$`, Chain: nil}}},
		{TargetValue: accountName,
			Constraints: []validation.Constraint{{Target: "accountName", Name: validation.MaxLength, Rule: 24, Chain: nil},
				{Target: "accountName", Name: validation.MinLength, Rule: 3, Chain: nil}}},
		{TargetValue: client.SubscriptionID,
			Constraints: []validation.Constraint{{Target: "client.SubscriptionID", Name: validation.MinLength, Rule: 1, Chain: nil}}},
		{TargetValue: properties,
			Constraints: []validation.Constraint{{Target: "properties.PrivateEndpointConnectionProperties", Name: validation.Null, Rule: false,
				Chain: []validation.Constraint{{Target: "properties.PrivateEndpointConnectionProperties.PrivateLinkServiceConnectionState", Name: validation.Null, Rule: true, Chain: nil}}}}}}); err != nil {
		return result, validation.NewError("storage.PrivateEndpointConnectionsClient", "Put", err.Error())
	}

	req, err := client.PutPreparer(ctx, resourceGroupName, accountName, privateEndpointConnectionName, properties)
	if err != nil {
		err = autorest.NewErrorWithError(err, "storage.PrivateEndpointConnectionsClient", "Put", nil, "Failure preparing request")
		return
	}

	resp, err := client.PutSender(req)
	if err != nil {
		result.Response = autorest.Response{Response: resp}
		err = autorest.NewErrorWithError(err, "storage.PrivateEndpointConnectionsClient", "Put", resp, "Failure sending request")
		return
	}

	result, err = client.PutResponder(resp)
	if err != nil {
		err = autorest.NewErrorWithError(err, "storage.PrivateEndpointConnectionsClient", "Put", resp, "Failure responding to request")
		return
	}

	return
}

// PutPreparer prepares the Put request.
func (client PrivateEndpointConnectionsClient) PutPreparer(ctx context.Context, resourceGroupName string, accountName string, privateEndpointConnectionName string, properties PrivateEndpointConnection) (*http.Request, error) {
	pathParameters := map[string]interface{}{
		"accountName":                   autorest.Encode("path", accountName),
		"privateEndpointConnectionName": autorest.Encode("path", privateEndpointConnectionName),
		"resourceGroupName":             autorest.Encode("path", resourceGroupName),
		"subscriptionId":                autorest.Encode("path", client.SubscriptionID),
	}

	const APIVersion = "2019-06-01"
	queryParameters := map[string]interface{}{
		"api-version": APIVersion,
	}

	preparer := autorest.CreatePreparer(
		autorest.AsContentType("application/json; charset=utf-8"),
		autorest.AsPut(),
		autorest.WithBaseURL(client.BaseURI),
		autorest.WithPathParameters("/subscriptions/{subscriptionId}/resourceGroups/{resourceGroupName}/providers/Microsoft.Storage/storageAccounts/{accountName}/privateEndpointConnections/{privateEndpointConnectionName}", pathParameters),
		autorest.WithJSON(properties),
		autorest.WithQueryParameters(queryParameters))
	return preparer.Prepare((&http.Request{}).WithContext(ctx))
}

// PutSender sends the Put request. The method will close the
// http.Response Body if it receives an error.
func (client PrivateEndpointConnectionsClient) PutSender(req *http.Request) (*http.Response, error) {
	return client.Send(req, azure.DoRetryWithRegistration(client.Client))
}

// PutResponder handles the response to the Put request. The method always
// closes the http.Response Body.
func (client PrivateEndpointConnectionsClient) PutResponder(resp *http.Response) (result PrivateEndpointConnection, err error) {
	err = autorest.Respond(
		resp,
		azure.WithErrorUnlessStatusCode(http.StatusOK),
		autorest.ByUnmarshallingJSON(&result),
		autorest.ByClosing())
	result.Response = autorest.Response{Response: resp}
	return
}<|MERGE_RESOLUTION|>--- conflicted
+++ resolved
@@ -303,100 +303,6 @@
 func (client PrivateEndpointConnectionsClient) ListResponder(resp *http.Response) (result PrivateEndpointConnectionListResult, err error) {
 	err = autorest.Respond(
 		resp,
-<<<<<<< HEAD
-		azure.WithErrorUnlessStatusCode(http.StatusOK),
-		autorest.ByUnmarshallingJSON(&result),
-		autorest.ByClosing())
-	result.Response = autorest.Response{Response: resp}
-	return
-}
-
-// List list all the private endpoint connections associated with the storage account.
-// Parameters:
-// resourceGroupName - the name of the resource group within the user's subscription. The name is case
-// insensitive.
-// accountName - the name of the storage account within the specified resource group. Storage account names
-// must be between 3 and 24 characters in length and use numbers and lower-case letters only.
-func (client PrivateEndpointConnectionsClient) List(ctx context.Context, resourceGroupName string, accountName string) (result PrivateEndpointConnectionListResult, err error) {
-	if tracing.IsEnabled() {
-		ctx = tracing.StartSpan(ctx, fqdn+"/PrivateEndpointConnectionsClient.List")
-		defer func() {
-			sc := -1
-			if result.Response.Response != nil {
-				sc = result.Response.Response.StatusCode
-			}
-			tracing.EndSpan(ctx, sc, err)
-		}()
-	}
-	if err := validation.Validate([]validation.Validation{
-		{TargetValue: resourceGroupName,
-			Constraints: []validation.Constraint{{Target: "resourceGroupName", Name: validation.MaxLength, Rule: 90, Chain: nil},
-				{Target: "resourceGroupName", Name: validation.MinLength, Rule: 1, Chain: nil},
-				{Target: "resourceGroupName", Name: validation.Pattern, Rule: `^[-\w\._\(\)]+$`, Chain: nil}}},
-		{TargetValue: accountName,
-			Constraints: []validation.Constraint{{Target: "accountName", Name: validation.MaxLength, Rule: 24, Chain: nil},
-				{Target: "accountName", Name: validation.MinLength, Rule: 3, Chain: nil}}},
-		{TargetValue: client.SubscriptionID,
-			Constraints: []validation.Constraint{{Target: "client.SubscriptionID", Name: validation.MinLength, Rule: 1, Chain: nil}}}}); err != nil {
-		return result, validation.NewError("storage.PrivateEndpointConnectionsClient", "List", err.Error())
-	}
-
-	req, err := client.ListPreparer(ctx, resourceGroupName, accountName)
-	if err != nil {
-		err = autorest.NewErrorWithError(err, "storage.PrivateEndpointConnectionsClient", "List", nil, "Failure preparing request")
-		return
-	}
-
-	resp, err := client.ListSender(req)
-	if err != nil {
-		result.Response = autorest.Response{Response: resp}
-		err = autorest.NewErrorWithError(err, "storage.PrivateEndpointConnectionsClient", "List", resp, "Failure sending request")
-		return
-	}
-
-	result, err = client.ListResponder(resp)
-	if err != nil {
-		err = autorest.NewErrorWithError(err, "storage.PrivateEndpointConnectionsClient", "List", resp, "Failure responding to request")
-	}
-
-	return
-}
-
-// ListPreparer prepares the List request.
-func (client PrivateEndpointConnectionsClient) ListPreparer(ctx context.Context, resourceGroupName string, accountName string) (*http.Request, error) {
-	pathParameters := map[string]interface{}{
-		"accountName":       autorest.Encode("path", accountName),
-		"resourceGroupName": autorest.Encode("path", resourceGroupName),
-		"subscriptionId":    autorest.Encode("path", client.SubscriptionID),
-	}
-
-	const APIVersion = "2019-06-01"
-	queryParameters := map[string]interface{}{
-		"api-version": APIVersion,
-	}
-
-	preparer := autorest.CreatePreparer(
-		autorest.AsGet(),
-		autorest.WithBaseURL(client.BaseURI),
-		autorest.WithPathParameters("/subscriptions/{subscriptionId}/resourceGroups/{resourceGroupName}/providers/Microsoft.Storage/storageAccounts/{accountName}/privateEndpointConnections", pathParameters),
-		autorest.WithQueryParameters(queryParameters))
-	return preparer.Prepare((&http.Request{}).WithContext(ctx))
-}
-
-// ListSender sends the List request. The method will close the
-// http.Response Body if it receives an error.
-func (client PrivateEndpointConnectionsClient) ListSender(req *http.Request) (*http.Response, error) {
-	return client.Send(req, azure.DoRetryWithRegistration(client.Client))
-}
-
-// ListResponder handles the response to the List request. The method always
-// closes the http.Response Body.
-func (client PrivateEndpointConnectionsClient) ListResponder(resp *http.Response) (result PrivateEndpointConnectionListResult, err error) {
-	err = autorest.Respond(
-		resp,
-		client.ByInspecting(),
-=======
->>>>>>> e6d0d5f5
 		azure.WithErrorUnlessStatusCode(http.StatusOK),
 		autorest.ByUnmarshallingJSON(&result),
 		autorest.ByClosing())
