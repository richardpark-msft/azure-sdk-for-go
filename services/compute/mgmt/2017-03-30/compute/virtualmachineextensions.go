--- conflicted
+++ resolved
@@ -40,18 +40,11 @@
 }
 
 // CreateOrUpdate the operation to create or update the extension.
-<<<<<<< HEAD
-//
-// resourceGroupName is the name of the resource group. VMName is the name of the virtual machine where the
-// extension should be created or updated. VMExtensionName is the name of the virtual machine extension.
-// extensionParameters is parameters supplied to the Create Virtual Machine Extension operation.
-=======
 // Parameters:
 // resourceGroupName - the name of the resource group.
 // VMName - the name of the virtual machine where the extension should be created or updated.
 // VMExtensionName - the name of the virtual machine extension.
 // extensionParameters - parameters supplied to the Create Virtual Machine Extension operation.
->>>>>>> 42595a18
 func (client VirtualMachineExtensionsClient) CreateOrUpdate(ctx context.Context, resourceGroupName string, VMName string, VMExtensionName string, extensionParameters VirtualMachineExtension) (result VirtualMachineExtensionsCreateOrUpdateFuture, err error) {
 	req, err := client.CreateOrUpdatePreparer(ctx, resourceGroupName, VMName, VMExtensionName, extensionParameters)
 	if err != nil {
@@ -265,18 +258,11 @@
 }
 
 // Update the operation to update the extension.
-<<<<<<< HEAD
-//
-// resourceGroupName is the name of the resource group. VMName is the name of the virtual machine where the
-// extension should be updated. VMExtensionName is the name of the virtual machine extension. extensionParameters
-// is parameters supplied to the Update Virtual Machine Extension operation.
-=======
 // Parameters:
 // resourceGroupName - the name of the resource group.
 // VMName - the name of the virtual machine where the extension should be updated.
 // VMExtensionName - the name of the virtual machine extension.
 // extensionParameters - parameters supplied to the Update Virtual Machine Extension operation.
->>>>>>> 42595a18
 func (client VirtualMachineExtensionsClient) Update(ctx context.Context, resourceGroupName string, VMName string, VMExtensionName string, extensionParameters VirtualMachineExtensionUpdate) (result VirtualMachineExtensionsUpdateFuture, err error) {
 	req, err := client.UpdatePreparer(ctx, resourceGroupName, VMName, VMExtensionName, extensionParameters)
 	if err != nil {
