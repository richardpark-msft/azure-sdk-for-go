# Release History

<<<<<<< HEAD
## v0.3.0 (2021-09-03)
Updated with the latest track 2 code generator.

## v0.2.0 (2021-06-18)
Updated with the latest track 2 code generator.

## v0.1.0 (2021-05-26)
=======
## 0.3.0 (2021-09-03)
Updated with the latest track 2 code generator.

## 0.2.0 (2021-06-18)
Updated with the latest track 2 code generator.

## 0.1.0 (2021-05-26)
>>>>>>> 4f444f04
<|MERGE_RESOLUTION|>--- conflicted
+++ resolved
@@ -1,19 +1,9 @@
 # Release History
 
-<<<<<<< HEAD
-## v0.3.0 (2021-09-03)
-Updated with the latest track 2 code generator.
-
-## v0.2.0 (2021-06-18)
-Updated with the latest track 2 code generator.
-
-## v0.1.0 (2021-05-26)
-=======
 ## 0.3.0 (2021-09-03)
 Updated with the latest track 2 code generator.
 
 ## 0.2.0 (2021-06-18)
 Updated with the latest track 2 code generator.
 
-## 0.1.0 (2021-05-26)
->>>>>>> 4f444f04
+## 0.1.0 (2021-05-26)