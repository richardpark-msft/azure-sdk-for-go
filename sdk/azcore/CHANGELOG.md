--- conflicted
+++ resolved
@@ -1,10 +1,6 @@
 # Release History
 
-<<<<<<< HEAD
-## v0.19.1 (Unreleased)
-=======
 ## 0.19.1 (Unreleased)
->>>>>>> 4f444f04
 
 ### Features Added
 * Updating Documentation
@@ -12,11 +8,7 @@
 ### Bug Fixes
 * Fixed a potential panic when creating the default Transporter.
 
-<<<<<<< HEAD
-## v0.19.0 (2021-08-25)
-=======
 ## 0.19.0 (2021-08-25)
->>>>>>> 4f444f04
 
 ### Breaking Changes
 * Split content out of `azcore` into various packages.  The intent is to separate content based on its usage (common, uncommon, SDK authors).
@@ -41,11 +33,7 @@
   * This required some changes to the internal interfaces for core pollers.
 * The core poller types have been improved, including more logging and test coverage.
 
-<<<<<<< HEAD
-## v0.18.1 (2021-08-20)
-=======
 ## 0.18.1 (2021-08-20)
->>>>>>> 4f444f04
 
 ### Features Added
 * Adds an `ETag` type for comparing etags and handling etags on requests
@@ -57,11 +45,7 @@
 ### Other Changes
 * Bumps dependency on `internal` module to the latest version (v0.7.0)
 
-<<<<<<< HEAD
-## v0.18.0 (2021-07-29)
-=======
 ## 0.18.0 (2021-07-29)
->>>>>>> 4f444f04
 ### Features Added
 * Replaces methods from Logger type with two package methods for interacting with the logging functionality.
 * `azcore.SetClassifications` replaces `azcore.Logger().SetClassifications`
@@ -71,11 +55,7 @@
 * Removes `Logger` type from `azcore`
 
 
-<<<<<<< HEAD
-## v0.17.0 (2021-07-27)
-=======
 ## 0.17.0 (2021-07-27)
->>>>>>> 4f444f04
 ### Features Added
 * Adding TenantID to TokenRequestOptions (https://github.com/Azure/azure-sdk-for-go/pull/14879)
 * Adding AuxiliaryTenants to AuthenticationOptions (https://github.com/Azure/azure-sdk-for-go/pull/15123)
@@ -86,47 +66,27 @@
 * Make Header constants private (https://github.com/Azure/azure-sdk-for-go/pull/15038)
 
 
-<<<<<<< HEAD
-## v0.16.2 (2021-05-26)
-=======
 ## 0.16.2 (2021-05-26)
->>>>>>> 4f444f04
 ### Features Added
 * Improved support for byte arrays [#14715](https://github.com/Azure/azure-sdk-for-go/pull/14715)
 
 
-<<<<<<< HEAD
-## v0.16.1 (2021-05-19)
-=======
 ## 0.16.1 (2021-05-19)
->>>>>>> 4f444f04
 ### Features Added
 * Add license.txt to azcore module [#14682](https://github.com/Azure/azure-sdk-for-go/pull/14682)
 
 
-<<<<<<< HEAD
-## v0.16.0 (2021-05-07)
-=======
 ## 0.16.0 (2021-05-07)
->>>>>>> 4f444f04
 ### Features Added
 * Remove extra `*` in UnmarshalAsByteArray() [#14642](https://github.com/Azure/azure-sdk-for-go/pull/14642)
 
 
-<<<<<<< HEAD
-## v0.15.1 (2021-05-06)
-=======
 ## 0.15.1 (2021-05-06)
->>>>>>> 4f444f04
 ### Features Added
 * Cache the original request body on Request [#14634](https://github.com/Azure/azure-sdk-for-go/pull/14634)
 
 
-<<<<<<< HEAD
-## v0.15.0 (2021-05-05)
-=======
 ## 0.15.0 (2021-05-05)
->>>>>>> 4f444f04
 ### Features Added
 * Add support for null map and slice
 * Export `Response.Payload` method
@@ -135,20 +95,12 @@
 * remove `Response.UnmarshalError` as it's no longer required
 
 
-<<<<<<< HEAD
-## v0.14.5 (2021-04-23)
-=======
 ## 0.14.5 (2021-04-23)
->>>>>>> 4f444f04
 ### Features Added
 * Add `UnmarshalError()` on `azcore.Response`
 
 
-<<<<<<< HEAD
-## v0.14.4 (2021-04-22)
-=======
 ## 0.14.4 (2021-04-22)
->>>>>>> 4f444f04
 ### Features Added
 * Support for basic LRO polling
 * Added type `LROPoller` and supporting types for basic polling on long running operations.
@@ -158,21 +110,13 @@
 * Fixed content type detection bug in logging.
 
 
-<<<<<<< HEAD
-## v0.14.3 (2021-03-29)
-=======
 ## 0.14.3 (2021-03-29)
->>>>>>> 4f444f04
 ### Features Added
 * Add support for multi-part form data
 * Added method `WriteMultipartFormData()` to Request.
 
 
-<<<<<<< HEAD
-## v0.14.2 (2021-03-17)
-=======
 ## 0.14.2 (2021-03-17)
->>>>>>> 4f444f04
 ### Features Added
 * Add support for encoding JSON null values
 * Adds `NullValue()` and `IsNullValue()` functions for setting and detecting sentinel values used for encoding a JSON null.
@@ -182,20 +126,12 @@
 * Fixed improper error wrapping
 
 
-<<<<<<< HEAD
-## v0.14.1 (2021-02-08)
-=======
 ## 0.14.1 (2021-02-08)
->>>>>>> 4f444f04
 ### Features Added
 * Add `Pager` and `Poller` interfaces to azcore
 
 
-<<<<<<< HEAD
-## v0.14.0 (2021-01-12)
-=======
 ## 0.14.0 (2021-01-12)
->>>>>>> 4f444f04
 ### Features Added
 * Accept zero-value options for default values
 * Specify zero-value options structs to accept default values.
@@ -204,78 +140,46 @@
 * make per-try timeout opt-in
 
 
-<<<<<<< HEAD
-## v0.13.4 (2020-11-20)
-=======
 ## 0.13.4 (2020-11-20)
->>>>>>> 4f444f04
 ### Features Added
 * Include telemetry string in User Agent
 
 
-<<<<<<< HEAD
-## v0.13.3 (2020-11-20)
-=======
 ## 0.13.3 (2020-11-20)
->>>>>>> 4f444f04
 ### Features Added
 * Updating response body handling on `azcore.Response`
 
 
-<<<<<<< HEAD
-## v0.13.2 (2020-11-13)
-=======
 ## 0.13.2 (2020-11-13)
->>>>>>> 4f444f04
 ### Features Added
 * Remove implementation of stateless policies as first-class functions.
 
 
-<<<<<<< HEAD
-## v0.13.1 (2020-11-05)
-=======
 ## 0.13.1 (2020-11-05)
->>>>>>> 4f444f04
 ### Features Added
 * Add `Telemetry()` method to `azcore.Request()`
 
 
-<<<<<<< HEAD
-## v0.13.0 (2020-10-14)
-=======
 ## 0.13.0 (2020-10-14)
->>>>>>> 4f444f04
 ### Features Added
 * Rename `log` to `logger` to avoid name collision with the log package.
 * Documentation improvements
 * Simplified `DefaultHTTPClientTransport()` implementation
 
 
-<<<<<<< HEAD
-## v0.12.1 (2020-10-13)
-=======
 ## 0.12.1 (2020-10-13)
->>>>>>> 4f444f04
 ### Features Added
 * Update `internal` module dependence to `v0.5.0`
 
 
-<<<<<<< HEAD
-## v0.12.0 (2020-10-08)
-=======
 ## 0.12.0 (2020-10-08)
->>>>>>> 4f444f04
 ### Features Added
 * Removed storage specific content
 * Removed internal content to prevent API clutter
 * Refactored various policy options to conform with our options pattern
 
 
-<<<<<<< HEAD
-## v0.11.0 (2020-09-22)
-=======
 ## 0.11.0 (2020-09-22)
->>>>>>> 4f444f04
 ### Features Added
 
 * Removed `LogError` and `LogSlowResponse`.
@@ -287,11 +191,7 @@
 * Fix `RequestLogOptions` comment
 
 
-<<<<<<< HEAD
-## v0.10.1 (2020-09-17)
-=======
 ## 0.10.1 (2020-09-17)
->>>>>>> 4f444f04
 ### Features Added
 * Add default console logger
 * Default console logger writes to stderr. To enable it, set env var `AZURE_SDK_GO_LOGGING` to the value 'all'.
@@ -299,11 +199,7 @@
 * Add `LogLongRunningOperation`
 
 
-<<<<<<< HEAD
-## v0.10.0 (2020-09-10)
-=======
 ## 0.10.0 (2020-09-10)
->>>>>>> 4f444f04
 ### Features Added
 * The `request` and `transport` interfaces have been refactored to align with the patterns in the standard library.
 * `NewRequest()` now uses `http.NewRequestWithContext()` and performs additional validation, it also requires a context parameter.
@@ -314,31 +210,19 @@
 * moved path concatenation into `JoinPaths()` func
 
 
-<<<<<<< HEAD
-## v0.9.6 (2020-08-18)
-=======
 ## 0.9.6 (2020-08-18)
->>>>>>> 4f444f04
 ### Features Added
 * Improvements to body download policy
 * Always download the response body for error responses, i.e. HTTP status codes >= 400.
 * Simplify variable declarations
 
 
-<<<<<<< HEAD
-## v0.9.5 (2020-08-11)
-=======
 ## 0.9.5 (2020-08-11)
->>>>>>> 4f444f04
 ### Features Added
 * Set the Content-Length header in `Request.SetBody`
 
 
-<<<<<<< HEAD
-## v0.9.4 (2020-08-03)
-=======
 ## 0.9.4 (2020-08-03)
->>>>>>> 4f444f04
 ### Features Added
 * Fix cancellation of per try timeout
 * Per try timeout is used to ensure that an HTTP operation doesn't take too long, e.g. that a GET on some URL doesn't take an inordinant amount of time.
@@ -347,11 +231,7 @@
 * Do not retry non-idempotent operations when body download fails
 
 
-<<<<<<< HEAD
-## v0.9.3 (2020-07-28)
-=======
 ## 0.9.3 (2020-07-28)
->>>>>>> 4f444f04
 ### Features Added
 * Add support for custom HTTP request headers
 * Inserts an internal policy into the pipeline that can extract HTTP header values from the caller's context, adding them to the request.
@@ -359,11 +239,7 @@
 * Remove method specific to Go 1.14
 
 
-<<<<<<< HEAD
-## v0.9.2 (2020-07-28)
-=======
 ## 0.9.2 (2020-07-28)
->>>>>>> 4f444f04
 ### Features Added
 * Omit read-only content from request payloads
 * If any field in a payload's object graph contains `azure:"ro"`, make a clone of the object graph, omitting all fields with this annotation.
@@ -373,31 +249,19 @@
 * Add messages to failures
 
 
-<<<<<<< HEAD
-## v0.9.1 (2020-07-22)
-=======
 ## 0.9.1 (2020-07-22)
->>>>>>> 4f444f04
 ### Features Added
 * Updated dependency on internal module to fix race condition.
 
 
-<<<<<<< HEAD
-## v0.9.0 (2020-07-09)
-=======
 ## 0.9.0 (2020-07-09)
->>>>>>> 4f444f04
 ### Features Added
 * Add `HTTPResponse` interface to be used by callers to access the raw HTTP response from an error in the event of an API call failure.
 * Updated `sdk/internal` dependency to latest version.
 * Rename package alias
 
 
-<<<<<<< HEAD
-## v0.8.2 (2020-06-29)
-=======
 ## 0.8.2 (2020-06-29)
->>>>>>> 4f444f04
 ### Features Added
 * Added missing documentation comments
 
@@ -405,56 +269,32 @@
 * Fixed a bug in body download policy.
 
 
-<<<<<<< HEAD
-## v0.8.1 (2020-06-26)
-=======
 ## 0.8.1 (2020-06-26)
->>>>>>> 4f444f04
 ### Features Added
 * Miscellaneous clean-up reported by linters
 
 
-<<<<<<< HEAD
-## v0.8.0 (2020-06-01)
-=======
 ## 0.8.0 (2020-06-01)
->>>>>>> 4f444f04
 ### Features Added
 * Differentiate between standard and URL encoding.
 
 
-<<<<<<< HEAD
-## v0.7.1 (2020-05-27)
-=======
 ## 0.7.1 (2020-05-27)
->>>>>>> 4f444f04
 ### Features Added
 * Add support for for base64 encoding and decoding of payloads.
 
 
-<<<<<<< HEAD
-## v0.7.0 (2020-05-12)
-=======
 ## 0.7.0 (2020-05-12)
->>>>>>> 4f444f04
 ### Features Added
 * Change `RetryAfter()` to a function.
 
 
-<<<<<<< HEAD
-## v0.6.0 (2020-04-29)
-=======
 ## 0.6.0 (2020-04-29)
->>>>>>> 4f444f04
 ### Features Added
 * Updating `RetryAfter` to only return the detaion in the RetryAfter header
 
 
-<<<<<<< HEAD
-## v0.5.0 (2020-03-23)
-=======
 ## 0.5.0 (2020-03-23)
->>>>>>> 4f444f04
 ### Features Added
 * Export `TransportFunc`
 
@@ -462,11 +302,7 @@
 * Removed `IterationDone`
 
 
-<<<<<<< HEAD
-## v0.4.1 (2020-02-25)
-=======
 ## 0.4.1 (2020-02-25)
->>>>>>> 4f444f04
 ### Features Added
 * Ensure per-try timeout is properly cancelled
 * Explicitly call cancel the per-try timeout when the response body has been read/closed by the body download policy.
@@ -474,11 +310,7 @@
 * `Logger.Should()` will return false if no listener is set.
 
 
-<<<<<<< HEAD
-## v0.4.0 (2020-02-18)
-=======
 ## 0.4.0 (2020-02-18)
->>>>>>> 4f444f04
 ### Features Added
 * Enable custom `RetryOptions` to be specified per API call
 * Added `WithRetryOptions()` that adds a custom `RetryOptions` to the provided context, allowing custom settings per API call.
@@ -489,11 +321,7 @@
 * Remove `Request.SetQueryParam()`
 * Renamed `MaxTries` to `MaxRetries`
 
-<<<<<<< HEAD
-## v0.3.0 (2020-01-16)
-=======
 ## 0.3.0 (2020-01-16)
->>>>>>> 4f444f04
 ### Features Added
 * Added `DefaultRetryOptions` to create initialized default options.
 
@@ -501,21 +329,13 @@
 * Removed `Response.CheckStatusCode()`
 
 
-<<<<<<< HEAD
-## v0.2.0 (2020-01-15)
-=======
 ## 0.2.0 (2020-01-15)
->>>>>>> 4f444f04
 ### Features Added
 * Add support for marshalling and unmarshalling JSON
 * Removed `Response.Payload` field
 * Exit early when unmarsahlling if there is no payload
 
 
-<<<<<<< HEAD
-## v0.1.0 (2020-01-10)
-=======
 ## 0.1.0 (2020-01-10)
->>>>>>> 4f444f04
 ### Features Added
 * Initial release