# This file is autogenerated, do not edit; changes may be undone by the next 'dep ensure'.


[[projects]]
<<<<<<< HEAD
  digest = "1:b92928b73320648b38c93cacb9082c0fe3f8ac3383ad9bd537eef62c380e0e7a"
  name = "contrib.go.opencensus.io/exporter/ocagent"
  packages = ["."]
  pruneopts = "UT"
  revision = "00af367e65149ff1f2f4b93bbfbb84fd9297170d"
  version = "v0.2.0"

[[projects]]
  digest = "1:8b0c2e6fd5976e77994a0174f8076b538671b14ecde5155c3efad04e006cd39b"
=======
  digest = "1:bfd9c4a3ff18fa3715d243c6dff6465eaf3c9c8cd0a61d81ce74ca0f6eb239f9"
  name = "contrib.go.opencensus.io/exporter/ocagent"
  packages = ["."]
  pruneopts = "UT"
  revision = "902c0ccba68df93f7fefbe7e7c6f16be33108b40"
  version = "v0.4.9"

[[projects]]
  digest = "1:68f7ccd131b1863c5ee99ca9154e16ce9939ab7393a91a8aadd3c6d22d62a982"
>>>>>>> f812173f
  name = "github.com/Azure/go-autorest"
  packages = [
    "autorest",
    "autorest/adal",
    "autorest/azure",
    "autorest/azure/auth",
    "autorest/azure/cli",
    "autorest/date",
    "autorest/to",
    "autorest/validation",
    "logger",
    "tracing",
  ]
  pruneopts = "UT"
<<<<<<< HEAD
  revision = "f4369d4c79bf40df5e86def1e0f54c7ef261a51c"
  version = "v11.5.0"

[[projects]]
  digest = "1:65b0d980b428a6ad4425f2df4cd5410edd81f044cf527bd1c345368444649e58"
=======
  revision = "3b1641ed03046f2ee28d73f7a51e5b884d55b92a"
  version = "v11.7.0"

[[projects]]
  digest = "1:fdb4ed936abeecb46a8c27dcac83f75c05c87a46d9ec7711411eb785c213fa02"
>>>>>>> f812173f
  name = "github.com/census-instrumentation/opencensus-proto"
  packages = [
    "gen-go/agent/common/v1",
    "gen-go/agent/metrics/v1",
    "gen-go/agent/trace/v1",
    "gen-go/metrics/v1",
    "gen-go/resource/v1",
    "gen-go/trace/v1",
  ]
  pruneopts = "UT"
<<<<<<< HEAD
  revision = "7f2434bc10da710debe5c4315ed6d4df454b4024"
  version = "v0.1.0"
=======
  revision = "a105b96453fe85139acc07b68de48f2cbdd71249"
  version = "v0.2.0"
>>>>>>> f812173f

[[projects]]
  digest = "1:76dc72490af7174349349838f2fe118996381b31ea83243812a97e5a0fd5ed55"
  name = "github.com/dgrijalva/jwt-go"
  packages = ["."]
  pruneopts = "UT"
  revision = "06ea1031745cb8b3dab3f6a236daf2b0aa468b7e"
  version = "v3.2.0"

[[projects]]
  digest = "1:cf0d2e435fd4ce45b789e93ef24b5f08e86be0e9807a16beb3694e2d8c9af965"
  name = "github.com/dimchansky/utfbom"
  packages = ["."]
  pruneopts = "UT"
  revision = "d2133a1ce379ef6fa992b0514a77146c60db9d1c"
  version = "v1.1.0"

[[projects]]
  branch = "master"
  digest = "1:052aa482c25b2d76f432c16c4b404a6a3cb9cc205a95818c7680fcec501a43b7"
  name = "github.com/dnaeon/go-vcr"
  packages = [
    "cassette",
    "recorder",
  ]
  pruneopts = "UT"
  revision = "b3f5a17c396f1f45e232e36c6eed2577da52d22a"

[[projects]]
  branch = "master"
  digest = "1:78102ee4d536347316bc42e818340cc50902e45dbd7fdd524c5a1fc0cb07b588"
  name = "github.com/globalsign/mgo"
  packages = [
    ".",
    "bson",
    "internal/json",
    "internal/sasl",
    "internal/scram",
  ]
  pruneopts = "UT"
  revision = "eeefdecb41b842af6dc652aaea4026e8403e62df"

[[projects]]
<<<<<<< HEAD
  digest = "1:8f0705fa33e8957018611cc81c65cb373b626c092d39931bb86882489fc4c3f4"
=======
  digest = "1:489a99067cd08971bd9c1ee0055119ba8febc1429f9200ab0bec68d35e8c4833"
>>>>>>> f812173f
  name = "github.com/golang/protobuf"
  packages = [
    "jsonpb",
    "proto",
    "protoc-gen-go/descriptor",
    "protoc-gen-go/generator",
    "protoc-gen-go/generator/internal/remap",
    "protoc-gen-go/plugin",
    "ptypes",
    "ptypes/any",
    "ptypes/duration",
    "ptypes/struct",
    "ptypes/timestamp",
    "ptypes/wrappers",
  ]
  pruneopts = "UT"
<<<<<<< HEAD
  revision = "aa810b61a9c79d51363740d207bb46cf8e620ed5"
  version = "v1.2.0"
=======
  revision = "b5d812f8a3706043e23a9cd5babf2e5423744d30"
  version = "v1.3.1"

[[projects]]
  digest = "1:4cbbca3db0ff89197d000fb2fa0b90ca4516a7fbd4d8cd9fa4bebf17df484f6d"
  name = "github.com/grpc-ecosystem/grpc-gateway"
  packages = [
    "internal",
    "runtime",
    "utilities",
  ]
  pruneopts = "UT"
  revision = "20f268a412e5b342ebfb1a0eef7c3b7bd6c260ea"
  version = "v1.8.5"

[[projects]]
  digest = "1:67474f760e9ac3799f740db2c489e6423a4cde45520673ec123ac831ad849cb8"
  name = "github.com/hashicorp/golang-lru"
  packages = ["simplelru"]
  pruneopts = "UT"
  revision = "7087cb70de9f7a8bc0a10c375cb0d2280a8edf9c"
  version = "v0.5.1"
>>>>>>> f812173f

[[projects]]
  digest = "1:870d441fe217b8e689d7949fef6e43efbc787e50f200cb1e70dbca9204a1d6be"
  name = "github.com/inconshreveable/mousetrap"
  packages = ["."]
  pruneopts = "UT"
  revision = "76626ae9c91c4f2a10f34cad8ce83ea42c93bb75"
  version = "v1.0"

[[projects]]
  digest = "1:ca955a9cd5b50b0f43d2cc3aeb35c951473eeca41b34eb67507f1dbcc0542394"
  name = "github.com/kr/pretty"
  packages = ["."]
  pruneopts = "UT"
  revision = "73f6ac0b30a98e433b289500d779f50c1a6f0712"
  version = "v0.1.0"

[[projects]]
  digest = "1:15b5cc79aad436d47019f814fde81a10221c740dc8ddf769221a65097fb6c2e9"
  name = "github.com/kr/text"
  packages = ["."]
  pruneopts = "UT"
  revision = "e2ffdb16a802fe2bb95e2e35ff34f0e53aeef34f"
  version = "v0.1.0"

[[projects]]
  digest = "1:c78066b952f7960f7bffeb04d176e1e8d2579bd1e65067fc29f043706f11c4f3"
  name = "github.com/marstr/collection"
  packages = ["."]
  pruneopts = "UT"
  revision = "43f1d00df9bf332cbf8d26c3eecd6c348e92f7b3"
  version = "v1.0.1"

[[projects]]
  digest = "1:4e878df5f4e9fd625bf9c9aac77ef7cbfa4a74c01265505527c23470c0e40300"
  name = "github.com/marstr/guid"
  packages = ["."]
  pruneopts = "UT"
  revision = "8bd9a64bf37eb297b492a4101fb28e80ac0b290f"
  version = "v1.1.0"

[[projects]]
  digest = "1:5d231480e1c64a726869bc4142d270184c419749d34f167646baa21008eb0a79"
  name = "github.com/mitchellh/go-homedir"
  packages = ["."]
  pruneopts = "UT"
  revision = "af06845cf3004701891bf4fdb884bfe4920b3727"
  version = "v1.1.0"

[[projects]]
  digest = "1:cf31692c14422fa27c83a05292eb5cbe0fb2775972e8f1f8446a71549bd8980b"
  name = "github.com/pkg/errors"
  packages = ["."]
  pruneopts = "UT"
  revision = "ba968bfe8b2f7e042a574c888954fccecfa385b4"
  version = "v0.8.1"

[[projects]]
  digest = "1:274f67cb6fed9588ea2521ecdac05a6d62a8c51c074c1fccc6a49a40ba80e925"
  name = "github.com/satori/go.uuid"
  packages = ["."]
  pruneopts = "UT"
  revision = "f58768cc1a7a7e77a3bd49e98cdd21419399b6a3"
  version = "v1.2.0"

[[projects]]
  digest = "1:81e02c4edb639c80559c0650f9401d3e2dcc3256d1fa215382bb7c83c1db9126"
  name = "github.com/shopspring/decimal"
  packages = ["."]
  pruneopts = "UT"
  revision = "cd690d0c9e2447b1ef2a129a6b7b49077da89b8e"
  version = "1.1.0"

[[projects]]
  digest = "1:645cabccbb4fa8aab25a956cbcbdf6a6845ca736b2c64e197ca7cbb9d210b939"
  name = "github.com/spf13/cobra"
  packages = ["."]
  pruneopts = "UT"
  revision = "ef82de70bb3f60c65fb8eebacbb2d122ef517385"
  version = "v0.0.3"

[[projects]]
  digest = "1:c1b1102241e7f645bc8e0c22ae352e8f0dc6484b6cb4d132fa9f24174e0119e2"
  name = "github.com/spf13/pflag"
  packages = ["."]
  pruneopts = "UT"
  revision = "298182f68c66c05229eb03ac171abe6e309ee79a"
  version = "v1.0.3"

[[projects]]
<<<<<<< HEAD
  digest = "1:2ae8314c44cd413cfdb5b1df082b350116dd8d2fff973e62c01b285b7affd89e"
=======
  digest = "1:006e728c96e02ac83ee246183a4b87b44b21e67e004d3a06edd891583a4bf197"
>>>>>>> f812173f
  name = "go.opencensus.io"
  packages = [
    ".",
    "exemplar",
    "internal",
    "internal/tagencoding",
    "plugin/ochttp",
    "plugin/ochttp/propagation/b3",
    "plugin/ochttp/propagation/tracecontext",
    "resource",
    "stats",
    "stats/internal",
    "stats/view",
    "tag",
    "trace",
    "trace/internal",
    "trace/propagation",
    "trace/tracestate",
  ]
  pruneopts = "UT"
<<<<<<< HEAD
  revision = "b7bf3cdb64150a8c8c53b769fdeb2ba581bd4d4b"
  version = "v0.18.0"
=======
  revision = "3b8e2721f2c3c01fa1bf4a2e455874e7b8319cd7"
  version = "v0.19.2"
>>>>>>> f812173f

[[projects]]
  branch = "master"
  digest = "1:994c4915a59f821705d08ea77b117ec7a3e6a46cc867fd194d887500dac1c3c2"
  name = "golang.org/x/crypto"
  packages = [
    "pkcs12",
    "pkcs12/internal/rc2",
  ]
  pruneopts = "UT"
<<<<<<< HEAD
  revision = "7f87c0fbb88b590338857bcb720678c2583d4dea"
=======
  revision = "a5d413f7728c81fb97d96a2b722368945f651e78"
>>>>>>> f812173f

[[projects]]
  branch = "master"
  digest = "1:4512c74e2c934a151fa9246cdc565d29611f53295bfb05e7a6275e80ee540a0c"
  name = "golang.org/x/net"
  packages = [
    "context",
    "http/httpguts",
    "http2",
    "http2/hpack",
    "idna",
    "internal/timeseries",
    "trace",
  ]
  pruneopts = "UT"
<<<<<<< HEAD
  revision = "fe579d43d83210096a79b46dcca0e3721058393a"
=======
  revision = "15845e8f865bdabdefb6e7da65b4d9e8de5e94ef"
>>>>>>> f812173f

[[projects]]
  branch = "master"
  digest = "1:75515eedc0dc2cb0b40372008b616fa2841d831c63eedd403285ff286c593295"
  name = "golang.org/x/sync"
  packages = ["semaphore"]
  pruneopts = "UT"
<<<<<<< HEAD
  revision = "37e7f081c4d4c64e13b10787722085407fe5d15f"

[[projects]]
  branch = "master"
  digest = "1:d0e9a312c4610a508569ab25e54d34600b1a96d19b1866ece104ffdf1c1b9d2c"
  name = "golang.org/x/sys"
  packages = ["unix"]
  pruneopts = "UT"
  revision = "cc5685c2db1239775905f3911f0067c0fa74762f"
=======
  revision = "e225da77a7e68af35c70ccbf71af2b83e6acac3c"

[[projects]]
  branch = "master"
  digest = "1:5637b3b43405643229e55140bb3049dfa7d73957ba9ecfccc31cdadbfbe0b1f9"
  name = "golang.org/x/sys"
  packages = ["unix"]
  pruneopts = "UT"
  revision = "f49334f85ddcf0f08d7fb6dd7363e9e6d6b777eb"
>>>>>>> f812173f

[[projects]]
  digest = "1:a2ab62866c75542dd18d2b069fec854577a20211d7c0ea6ae746072a1dccdd18"
  name = "golang.org/x/text"
  packages = [
    "collate",
    "collate/build",
    "internal/colltab",
    "internal/gen",
    "internal/tag",
    "internal/triegen",
    "internal/ucd",
    "language",
    "secure/bidirule",
    "transform",
    "unicode/bidi",
    "unicode/cldr",
    "unicode/norm",
    "unicode/rangetable",
  ]
  pruneopts = "UT"
  revision = "f21a4dfb5e38f5895301dc265a8def02365cc3d0"
  version = "v0.3.0"

[[projects]]
  branch = "master"
<<<<<<< HEAD
  digest = "1:f57e88c4326d5433c2f4eb28fcd1662be003cb0d11dd13710c8828e687303c76"
=======
  digest = "1:92a62ac3265d8e416ef00d9129d046a7a884b69a8766a159c0644b3b4775d0f6"
>>>>>>> f812173f
  name = "golang.org/x/tools"
  packages = [
    "go/ast/astutil",
    "go/gcexportdata",
    "go/internal/gcimporter",
    "go/internal/packagesdriver",
    "go/packages",
    "go/types/typeutil",
    "imports",
    "internal/fastwalk",
    "internal/gopathwalk",
    "internal/module",
    "internal/semver",
  ]
  pruneopts = "UT"
<<<<<<< HEAD
  revision = "83362c3779f5f48611068d488a03ea7bbaddc81e"
=======
  revision = "1d95b17f1b046c395bb6a29c453b501d267151d3"
>>>>>>> f812173f

[[projects]]
  digest = "1:5f003878aabe31d7f6b842d4de32b41c46c214bb629bb485387dbcce1edf5643"
  name = "google.golang.org/api"
  packages = ["support/bundler"]
  pruneopts = "UT"
<<<<<<< HEAD
  revision = "19e022d8cf43ce81f046bae8cc18c5397cc7732f"
  version = "v0.1.0"

[[projects]]
  branch = "master"
  digest = "1:077c1c599507b3b3e9156d17d36e1e61928ee9b53a5b420f10f28ebd4a0b275c"
  name = "google.golang.org/genproto"
  packages = ["googleapis/rpc/status"]
  pruneopts = "UT"
  revision = "082222b4a5c572e33e82ee9162d1352c7cf38682"

[[projects]]
  digest = "1:9ab5a33d8cb5c120602a34d2e985ce17956a4e8c2edce7e6961568f95e40c09a"
=======
  revision = "bce707a4d0ea3488942724b3bcc1c8338f38f991"
  version = "v0.3.0"

[[projects]]
  branch = "master"
  digest = "1:5dc13cd8c0b417e12d187938d2ccb2348dda90f6d3d4a3d8402a40677a5ac982"
  name = "google.golang.org/genproto"
  packages = [
    "googleapis/api/httpbody",
    "googleapis/rpc/status",
    "protobuf/field_mask",
  ]
  pruneopts = "UT"
  revision = "e79c0c59cdb5e117ef82a6f885294df3d74065d5"

[[projects]]
  digest = "1:c00eb80d7b152379c3e94c38d82b29deca98b1d0f53e4e20362589b7fcbffa07"
>>>>>>> f812173f
  name = "google.golang.org/grpc"
  packages = [
    ".",
    "balancer",
    "balancer/base",
    "balancer/roundrobin",
    "binarylog/grpc_binarylog_v1",
    "codes",
    "connectivity",
    "credentials",
    "credentials/internal",
    "encoding",
    "encoding/proto",
    "grpclog",
    "internal",
    "internal/backoff",
    "internal/binarylog",
    "internal/channelz",
    "internal/envconfig",
    "internal/grpcrand",
    "internal/grpcsync",
    "internal/syscall",
    "internal/transport",
    "keepalive",
    "metadata",
    "naming",
    "peer",
    "resolver",
    "resolver/dns",
    "resolver/passthrough",
    "stats",
    "status",
    "tap",
  ]
  pruneopts = "UT"
<<<<<<< HEAD
  revision = "a02b0774206b209466313a0b525d2c738fe407eb"
  version = "v1.18.0"
=======
  revision = "3507fb8e1a5ad030303c106fef3a47c9fdad16ad"
  version = "v1.19.1"
>>>>>>> f812173f

[[projects]]
  branch = "v1"
  digest = "1:af715ae33cc1f5695c4b2a4e4b21d008add8802a99e15bb467ac7c32edb5000d"
  name = "gopkg.in/check.v1"
  packages = ["."]
  pruneopts = "UT"
  revision = "788fd78401277ebd861206a03c884797c6ec5541"

[[projects]]
  digest = "1:4d2e5a73dc1500038e504a8d78b986630e3626dc027bc030ba5c75da257cdb96"
  name = "gopkg.in/yaml.v2"
  packages = ["."]
  pruneopts = "UT"
  revision = "51d6538a90f86fe93ac480b35f37b2be17fef232"
  version = "v2.2.2"

[solve-meta]
  analyzer-name = "dep"
  analyzer-version = 1
  input-imports = [
    "github.com/Azure/go-autorest/autorest",
    "github.com/Azure/go-autorest/autorest/adal",
    "github.com/Azure/go-autorest/autorest/azure",
    "github.com/Azure/go-autorest/autorest/azure/auth",
    "github.com/Azure/go-autorest/autorest/date",
    "github.com/Azure/go-autorest/autorest/to",
    "github.com/Azure/go-autorest/autorest/validation",
    "github.com/Azure/go-autorest/tracing",
    "github.com/dnaeon/go-vcr/cassette",
    "github.com/dnaeon/go-vcr/recorder",
    "github.com/globalsign/mgo",
    "github.com/marstr/collection",
    "github.com/marstr/guid",
    "github.com/pkg/errors",
    "github.com/satori/go.uuid",
    "github.com/shopspring/decimal",
    "github.com/spf13/cobra",
    "golang.org/x/crypto/pkcs12",
    "golang.org/x/tools/imports",
    "gopkg.in/check.v1",
  ]
  solver-name = "gps-cdcl"
  solver-version = 1<|MERGE_RESOLUTION|>--- conflicted
+++ resolved
@@ -2,17 +2,6 @@
 
 
 [[projects]]
-<<<<<<< HEAD
-  digest = "1:b92928b73320648b38c93cacb9082c0fe3f8ac3383ad9bd537eef62c380e0e7a"
-  name = "contrib.go.opencensus.io/exporter/ocagent"
-  packages = ["."]
-  pruneopts = "UT"
-  revision = "00af367e65149ff1f2f4b93bbfbb84fd9297170d"
-  version = "v0.2.0"
-
-[[projects]]
-  digest = "1:8b0c2e6fd5976e77994a0174f8076b538671b14ecde5155c3efad04e006cd39b"
-=======
   digest = "1:bfd9c4a3ff18fa3715d243c6dff6465eaf3c9c8cd0a61d81ce74ca0f6eb239f9"
   name = "contrib.go.opencensus.io/exporter/ocagent"
   packages = ["."]
@@ -22,7 +11,6 @@
 
 [[projects]]
   digest = "1:68f7ccd131b1863c5ee99ca9154e16ce9939ab7393a91a8aadd3c6d22d62a982"
->>>>>>> f812173f
   name = "github.com/Azure/go-autorest"
   packages = [
     "autorest",
@@ -37,19 +25,11 @@
     "tracing",
   ]
   pruneopts = "UT"
-<<<<<<< HEAD
-  revision = "f4369d4c79bf40df5e86def1e0f54c7ef261a51c"
-  version = "v11.5.0"
-
-[[projects]]
-  digest = "1:65b0d980b428a6ad4425f2df4cd5410edd81f044cf527bd1c345368444649e58"
-=======
   revision = "3b1641ed03046f2ee28d73f7a51e5b884d55b92a"
   version = "v11.7.0"
 
 [[projects]]
   digest = "1:fdb4ed936abeecb46a8c27dcac83f75c05c87a46d9ec7711411eb785c213fa02"
->>>>>>> f812173f
   name = "github.com/census-instrumentation/opencensus-proto"
   packages = [
     "gen-go/agent/common/v1",
@@ -60,13 +40,8 @@
     "gen-go/trace/v1",
   ]
   pruneopts = "UT"
-<<<<<<< HEAD
-  revision = "7f2434bc10da710debe5c4315ed6d4df454b4024"
-  version = "v0.1.0"
-=======
   revision = "a105b96453fe85139acc07b68de48f2cbdd71249"
   version = "v0.2.0"
->>>>>>> f812173f
 
 [[projects]]
   digest = "1:76dc72490af7174349349838f2fe118996381b31ea83243812a97e5a0fd5ed55"
@@ -110,11 +85,7 @@
   revision = "eeefdecb41b842af6dc652aaea4026e8403e62df"
 
 [[projects]]
-<<<<<<< HEAD
-  digest = "1:8f0705fa33e8957018611cc81c65cb373b626c092d39931bb86882489fc4c3f4"
-=======
   digest = "1:489a99067cd08971bd9c1ee0055119ba8febc1429f9200ab0bec68d35e8c4833"
->>>>>>> f812173f
   name = "github.com/golang/protobuf"
   packages = [
     "jsonpb",
@@ -131,10 +102,6 @@
     "ptypes/wrappers",
   ]
   pruneopts = "UT"
-<<<<<<< HEAD
-  revision = "aa810b61a9c79d51363740d207bb46cf8e620ed5"
-  version = "v1.2.0"
-=======
   revision = "b5d812f8a3706043e23a9cd5babf2e5423744d30"
   version = "v1.3.1"
 
@@ -157,7 +124,6 @@
   pruneopts = "UT"
   revision = "7087cb70de9f7a8bc0a10c375cb0d2280a8edf9c"
   version = "v0.5.1"
->>>>>>> f812173f
 
 [[projects]]
   digest = "1:870d441fe217b8e689d7949fef6e43efbc787e50f200cb1e70dbca9204a1d6be"
@@ -248,11 +214,7 @@
   version = "v1.0.3"
 
 [[projects]]
-<<<<<<< HEAD
-  digest = "1:2ae8314c44cd413cfdb5b1df082b350116dd8d2fff973e62c01b285b7affd89e"
-=======
   digest = "1:006e728c96e02ac83ee246183a4b87b44b21e67e004d3a06edd891583a4bf197"
->>>>>>> f812173f
   name = "go.opencensus.io"
   packages = [
     ".",
@@ -273,13 +235,8 @@
     "trace/tracestate",
   ]
   pruneopts = "UT"
-<<<<<<< HEAD
-  revision = "b7bf3cdb64150a8c8c53b769fdeb2ba581bd4d4b"
-  version = "v0.18.0"
-=======
   revision = "3b8e2721f2c3c01fa1bf4a2e455874e7b8319cd7"
   version = "v0.19.2"
->>>>>>> f812173f
 
 [[projects]]
   branch = "master"
@@ -290,11 +247,7 @@
     "pkcs12/internal/rc2",
   ]
   pruneopts = "UT"
-<<<<<<< HEAD
-  revision = "7f87c0fbb88b590338857bcb720678c2583d4dea"
-=======
   revision = "a5d413f7728c81fb97d96a2b722368945f651e78"
->>>>>>> f812173f
 
 [[projects]]
   branch = "master"
@@ -310,11 +263,7 @@
     "trace",
   ]
   pruneopts = "UT"
-<<<<<<< HEAD
-  revision = "fe579d43d83210096a79b46dcca0e3721058393a"
-=======
   revision = "15845e8f865bdabdefb6e7da65b4d9e8de5e94ef"
->>>>>>> f812173f
 
 [[projects]]
   branch = "master"
@@ -322,17 +271,6 @@
   name = "golang.org/x/sync"
   packages = ["semaphore"]
   pruneopts = "UT"
-<<<<<<< HEAD
-  revision = "37e7f081c4d4c64e13b10787722085407fe5d15f"
-
-[[projects]]
-  branch = "master"
-  digest = "1:d0e9a312c4610a508569ab25e54d34600b1a96d19b1866ece104ffdf1c1b9d2c"
-  name = "golang.org/x/sys"
-  packages = ["unix"]
-  pruneopts = "UT"
-  revision = "cc5685c2db1239775905f3911f0067c0fa74762f"
-=======
   revision = "e225da77a7e68af35c70ccbf71af2b83e6acac3c"
 
 [[projects]]
@@ -342,7 +280,6 @@
   packages = ["unix"]
   pruneopts = "UT"
   revision = "f49334f85ddcf0f08d7fb6dd7363e9e6d6b777eb"
->>>>>>> f812173f
 
 [[projects]]
   digest = "1:a2ab62866c75542dd18d2b069fec854577a20211d7c0ea6ae746072a1dccdd18"
@@ -369,11 +306,7 @@
 
 [[projects]]
   branch = "master"
-<<<<<<< HEAD
-  digest = "1:f57e88c4326d5433c2f4eb28fcd1662be003cb0d11dd13710c8828e687303c76"
-=======
   digest = "1:92a62ac3265d8e416ef00d9129d046a7a884b69a8766a159c0644b3b4775d0f6"
->>>>>>> f812173f
   name = "golang.org/x/tools"
   packages = [
     "go/ast/astutil",
@@ -389,32 +322,13 @@
     "internal/semver",
   ]
   pruneopts = "UT"
-<<<<<<< HEAD
-  revision = "83362c3779f5f48611068d488a03ea7bbaddc81e"
-=======
   revision = "1d95b17f1b046c395bb6a29c453b501d267151d3"
->>>>>>> f812173f
 
 [[projects]]
   digest = "1:5f003878aabe31d7f6b842d4de32b41c46c214bb629bb485387dbcce1edf5643"
   name = "google.golang.org/api"
   packages = ["support/bundler"]
   pruneopts = "UT"
-<<<<<<< HEAD
-  revision = "19e022d8cf43ce81f046bae8cc18c5397cc7732f"
-  version = "v0.1.0"
-
-[[projects]]
-  branch = "master"
-  digest = "1:077c1c599507b3b3e9156d17d36e1e61928ee9b53a5b420f10f28ebd4a0b275c"
-  name = "google.golang.org/genproto"
-  packages = ["googleapis/rpc/status"]
-  pruneopts = "UT"
-  revision = "082222b4a5c572e33e82ee9162d1352c7cf38682"
-
-[[projects]]
-  digest = "1:9ab5a33d8cb5c120602a34d2e985ce17956a4e8c2edce7e6961568f95e40c09a"
-=======
   revision = "bce707a4d0ea3488942724b3bcc1c8338f38f991"
   version = "v0.3.0"
 
@@ -432,7 +346,6 @@
 
 [[projects]]
   digest = "1:c00eb80d7b152379c3e94c38d82b29deca98b1d0f53e4e20362589b7fcbffa07"
->>>>>>> f812173f
   name = "google.golang.org/grpc"
   packages = [
     ".",
@@ -468,13 +381,8 @@
     "tap",
   ]
   pruneopts = "UT"
-<<<<<<< HEAD
-  revision = "a02b0774206b209466313a0b525d2c738fe407eb"
-  version = "v1.18.0"
-=======
   revision = "3507fb8e1a5ad030303c106fef3a47c9fdad16ad"
   version = "v1.19.1"
->>>>>>> f812173f
 
 [[projects]]
   branch = "v1"
